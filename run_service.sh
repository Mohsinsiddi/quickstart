--- conflicted
+++ resolved
@@ -615,19 +615,12 @@
     echo ""
 
     response="y"
-<<<<<<< HEAD
-    if [ "${USE_STAKING}" = true ]; then
-      echo "Warning: updating the on-chain may require that your service is unstaked."
-      echo "Continuing will automatically unstake your service if it is staked, which may effect your staking rewards."
-      echo "Do you want to continue? [y/N]"
-=======
     if [ "${use_staking}" = true ]; then
       echo "WARNING: Your on-chain service is staked"
       echo "----------------------------------------"
       echo "Updating your on-chain service requires that it is unstaked."
       echo "Continuing will automatically unstake your service if it is staked, which may affect your staking rewards."
       echo "Do you want to continue updating your service? (yes/no)"
->>>>>>> 311713e4
       read -r response
       echo ""
     fi
